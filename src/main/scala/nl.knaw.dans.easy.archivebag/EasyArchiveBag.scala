--- conflicted
+++ resolved
@@ -82,11 +82,7 @@
     statusLine.getStatusCode match {
       case HttpStatus.SC_CREATED => // do nothing
       case _ =>
-<<<<<<< HEAD
-        logger.error(s"Bad request while adding new bag to bag index  with message = ${ statusLine.getReasonPhrase } body = ${ getBodyFromResponse(response) }")
-=======
-        logger.error(s"Bad request while adding new bag to bag index with message '${ statusLine.getReasonPhrase }'")
->>>>>>> 79bab12b
+        logger.error(s"Bad request while adding new bag to bag index  with reasonPhrase = ${ statusLine.getReasonPhrase } body = ${ getBodyFromResponse(response) }")
         throw new IllegalStateException("Error trying to add bag to index")
     }
   }
